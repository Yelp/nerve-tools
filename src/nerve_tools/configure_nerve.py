#!/usr/bin/env python

"""Update the nerve configuration file and restart nerve if anything has
changed."""


import argparse
import copy
import filecmp
from glob import glob
import json
import logging
import multiprocessing
import os
import os.path
import re
import requests
import shutil
import signal
import socket
import subprocess
import time
import sys
import yaml
from yaml import CSafeLoader  # type: ignore
from typing import cast
from typing import Dict
from typing import Iterable
from typing import Mapping
from typing import Optional
from typing import Sequence
from typing import Tuple

from mypy_extensions import TypedDict

from environment_tools.type_utils import compare_types
from environment_tools.type_utils import convert_location_type
from environment_tools.type_utils import get_current_location
from paasta_tools.long_running_service_tools import ServiceNamespaceConfig
from paasta_tools.marathon_tools import get_marathon_services_running_here_for_nerve
from paasta_tools.marathon_tools import get_puppet_services_running_here_for_nerve
from paasta_tools.native_mesos_scheduler import get_paasta_native_services_running_here_for_nerve
from paasta_tools.kubernetes_tools import get_kubernetes_services_running_here_for_nerve
from paasta_tools.utils import DEFAULT_SOA_DIR


# Used to determine the weight
try:
    CPUS = max(multiprocessing.cpu_count(), 10)
except NotImplementedError:
    CPUS = 10

DEFAULT_LABEL_DIR = '/etc/nerve/labels.d/'

INGRESS_LISTENER_REGEX = re.compile(r'^(\S+\.\S+)\.(\d+)\.ingress_listener$')


def get_hostname() -> str:
    return socket.gethostname()


def get_ip_address() -> str:
    return socket.gethostbyname(get_hostname())


def get_named_zookeeper_topology(
    cluster_type: str,
    cluster_location: str,
    zk_topology_dir: str,
) -> Iterable[str]:
    """Use CEP 355 discovery to find zookeeper topologies"""
    zk_topology_path = os.path.join(
        zk_topology_dir, cluster_type, cluster_location + '.yaml'
    )
    with open(zk_topology_path) as fp:
        zk_topology = yaml.load(fp, Loader=CSafeLoader)
    return ['%s:%d' % (entry[0], entry[1]) for entry in zk_topology]


def get_labels_by_service_and_port(
    service_name: str,
    port: int,
    labels_dir: str = DEFAULT_LABEL_DIR,
) -> Mapping[str, str]:
    custom_labels: Dict[str, str] = {}
    try:
        path = os.path.join(labels_dir, service_name + str(port) + '*')
        for label_file in glob(path):
            with open(label_file) as f:
                custom_labels.update(yaml.load(f, Loader=CSafeLoader))
    except Exception:
        pass
    return custom_labels


class CheckDict(TypedDict, total=False):
    type: str
    host: str
    port: int
    uri: str
    timeout: float
    open_timeout: float
    rise: int
    fall: int
    headers: Mapping[str, str]
    expect: str


class SubSubConfiguration(TypedDict, total=False):
    port: int
    host: str
    zk_hosts: Iterable[str]
    zk_path: str
    check_interval: float
    checks: Iterable[CheckDict]
    labels: Dict[str, str]
    weight: int


SubConfiguration = Dict[str, SubSubConfiguration]


class NerveConfig(TypedDict):
    instance_id: str
    services: SubConfiguration
    heartbeat_path: str


class ServiceInfo(TypedDict):
    port: int
    hacheck_ip: str
    service_ip: str
    mode: str
    healthcheck_timeout_s: int
    healthcheck_port: int
    healthcheck_uri: str
    healthcheck_mode: str
    advertise: Iterable[str]
    extra_advertise: Iterable[Tuple[str, str]]
    extra_healthcheck_headers: Mapping[str, str]
    healthcheck_body_expect: str
    paasta_instance: Optional[str]
    deploy_group: Optional[str]


# TODO(kaisen|2010-06-05: Use /listeners once github.com/envoyproxy/envoy/issues/6959 is resolved)
def _get_envoy_config_dump(admin_port: int) -> dict:
    try:
        return requests.get(f'http://localhost:{admin_port}/config_dump').json()
    except Exception as e:
        logging.warning(f'Unable to get envoy config dump: {e}')
        return {}


def get_envoy_listeners(admin_port: int) -> dict:
    envoy_listeners: Dict = {}
    envoy_config_dump: Dict = _get_envoy_config_dump(admin_port)
    for config in envoy_config_dump.get('configs', []):
        for listener in config.get('dynamic_active_listeners', []):
            listener_config = listener.get('listener', {})
            if listener_config.get('name', '').endswith('ingress_listener'):
                result = INGRESS_LISTENER_REGEX.match(listener_config['name'])
                if result:
                    service_name = result.group(1)
                    local_host_port = result.group(2)
                    envoy_listeners[f'{service_name}.{local_host_port}'] = \
                        int(listener_config['address']['socket_address']['port_value'])
    return envoy_listeners


def generate_subconfiguration(
    service_name: str,
    service_info: ServiceInfo,
    ip_address: str,
    hacheck_port: int,
    weight: int,
    zk_topology_dir: str,
    zk_location_type: str,
    zk_cluster_type: str,
    labels_dir: str,
    envoy_service_info: Optional[ServiceInfo],
) -> SubConfiguration:

    port = service_info['port']
    # if this is a k8s pod the dict will have the pod IP and we have
    # an hacheck sidecar in the pod that caches checks otherwise it is
    # a marathon/puppet etc service and we use the system hacheck
    hacheck_ip = service_info.get('hacheck_ip', '127.0.0.1')
    # ditto for the IP of the service, in k8s this is the pod IP,
    # otherwise we use the hosts IP
    ip_address = service_info.get('service_ip', ip_address)

    mode = service_info.get('mode', 'http')
    healthcheck_timeout_s = service_info.get('healthcheck_timeout_s', 1.0)
    healthcheck_port = service_info.get('healthcheck_port', port)

    # hacheck will simply ignore the healthcheck_uri for TCP mode checks
    healthcheck_uri = service_info.get('healthcheck_uri', '/status')
    healthcheck_mode = service_info.get('healthcheck_mode', mode)
    custom_labels = get_labels_by_service_and_port(service_name, port, labels_dir=labels_dir)
    hacheck_uri = '/%s/%s/%s/%s' % (
        healthcheck_mode, service_name, healthcheck_port, healthcheck_uri.lstrip('/'))
    advertise = service_info.get('advertise', ['region'])
    extra_advertise = service_info.get('extra_advertise', [])
    healthcheck_headers = service_info.get('extra_healthcheck_headers', {})
    healthcheck_body_expect = service_info.get('healthcheck_body_expect')

    deploy_group = service_info.get('deploy_group')
    paasta_instance = service_info.get('paasta_instance')

    config: SubConfiguration = {}

    if not advertise or not port:
        return config

    # Register at the specified location types in the current superregion
    locations_to_register_in = set()
    for advertise_typ in advertise:
        locations_to_register_in.add((get_current_location(advertise_typ), advertise_typ))

    # Also register in any other locations specified in extra advertisements
    for (src, dst) in extra_advertise:
        src_typ, src_loc = src.split(':')
        dst_typ, dst_loc = dst.split(':')
        if get_current_location(src_typ) != src_loc:
            # We do not match the source
            continue

        valid_advertise_types = [
            advertise_typ
            for advertise_typ in advertise
            # Prevent upcasts, otherwise the service may be made available to
            # more hosts than intended.
            if compare_types(dst_typ, advertise_typ) <= 0
        ]
        # Convert the destination into the 'advertise' type(s)
        for advertise_typ in valid_advertise_types:
            for loc in convert_location_type(dst_loc, dst_typ, advertise_typ):
                locations_to_register_in.add((loc, advertise_typ))

    # Create a separate service entry for each location that we need to register in.
    for loc, typ in locations_to_register_in:
        zk_locations = convert_location_type(loc, typ, zk_location_type)
        for zk_location in zk_locations:
            try:
                zookeeper_topology = get_named_zookeeper_topology(
                    cluster_type=zk_cluster_type,
                    cluster_location=zk_location,
                    zk_topology_dir=zk_topology_dir,
                )
            except Exception:
                continue

            key = '%s.%s.%s:%s.%s.%d.new' % (
                service_name, zk_location, typ, loc, ip_address, port,
            )

            checks_dict: CheckDict = {
                'type': 'http',
                'host': hacheck_ip,
                'port': hacheck_port,
                'uri': hacheck_uri,
                'timeout': healthcheck_timeout_s,
                'open_timeout': healthcheck_timeout_s,
                'rise': 1,
                'fall': 2,
                'headers': healthcheck_headers,
            }
            if healthcheck_body_expect:
                checks_dict['expect'] = healthcheck_body_expect

            config[key] = {
                'port': port,
                'host': ip_address,
                'zk_hosts': zookeeper_topology,
                'zk_path': '/nerve/%s:%s/%s' % (typ, loc, service_name),
                'check_interval': healthcheck_timeout_s + 1.0,
                # Hit the localhost hacheck instance
                'checks': [
                    checks_dict,
                ],
                'weight': weight,
            }

            v2_key = '%s.%s:%s.%d.v2.new' % (
                service_name, zk_location, ip_address, port,
            )

            if v2_key not in config:
                config[v2_key] = {
                    'port': port,
                    'host': ip_address,
                    'zk_hosts': zookeeper_topology,
                    'zk_path': '/smartstack/global/%s' % service_name,
                    'check_interval': healthcheck_timeout_s + 1.0,
                    # Hit the localhost hacheck instance
                    'checks': [
                        checks_dict,
                    ],
                    'labels': {},
                    'weight': weight,
                }

            config[v2_key]['labels'].update(custom_labels)
            # Set a label that maps the location to an empty string. This
            # allows synapse to find all servers being advertised to it by
            # checking discover_typ:discover_loc == ''
            config[v2_key]['labels']['%s:%s' % (typ, loc)] = ''

<<<<<<< HEAD
            if envoy_service_info:
                envoy_key = f'{service_name}.{zk_location}:{ip_address}.{port}.envoy'
                if envoy_key not in config:
                    # hacheck healthchecks through envoy
                    healthcheck_port = envoy_service_info['port']
                    envoy_hacheck_uri = \
                        f"/{healthcheck_mode}/{service_name}/{healthcheck_port}/{healthcheck_uri.lstrip('/')}"
                    envoy_checks_dict = checks_dict.copy()
                    envoy_checks_dict['uri'] = envoy_hacheck_uri
                    envoy_checks_dict['headers'] = envoy_service_info['extra_healthcheck_headers']

                    config[envoy_key] = {
                        'port': envoy_service_info['port'],
                        'host': ip_address,
                        'zk_hosts': zookeeper_topology,
                        'zk_path': f'/envoy/global/{service_name}',
                        'check_interval': healthcheck_timeout_s + 1.0,
                        'checks': [
                            envoy_checks_dict,
                        ],
                        'labels': custom_labels,
                        'weight': weight,
                    }
=======
            # Having the deploy group and paasta instance will enable Envoy
            # routing via these values for canary instance routing
            if deploy_group:
                config[v2_key]['labels']['deploy_group'] = deploy_group
            if paasta_instance:
                config[v2_key]['labels']['paasta_instance'] = paasta_instance
>>>>>>> 0154047b

    return config


def generate_configuration(
    paasta_services: Iterable[Tuple[str, ServiceNamespaceConfig]],
    puppet_services: Iterable[Tuple[str, ServiceNamespaceConfig]],
    heartbeat_path: str,
    hacheck_port: int,
    weight: int,
    zk_topology_dir: str,
    zk_location_type: str,
    zk_cluster_type: str,
    labels_dir: str,
    envoy_listeners: dict,
) -> NerveConfig:
    nerve_config: NerveConfig = {
        'instance_id': get_hostname(),
        'services': {},
        'heartbeat_path': heartbeat_path
    }

    ip_address = get_ip_address()

    def update_subconfiguration_for_here(
        service_name: str,
        service_info: ServiceInfo,
        service_weight: int,
        envoy_service_info: Optional[ServiceInfo],
    ) -> None:
        nerve_config['services'].update(
            generate_subconfiguration(
                service_name=service_name,
                service_info=service_info,
                weight=service_weight,
                ip_address=ip_address,
                hacheck_port=hacheck_port,
                zk_topology_dir=zk_topology_dir,
                zk_location_type=zk_location_type,
                zk_cluster_type=zk_cluster_type,
                labels_dir=labels_dir,
                envoy_service_info=envoy_service_info,
            )
        )

    for (service_name, service_info) in puppet_services:
        update_subconfiguration_for_here(
            service_name=service_name,
            service_info=cast(ServiceInfo, service_info),
            service_weight=weight,
            envoy_service_info=None,
        )
    for (service_name, service_info) in paasta_services:
        envoy_service_info: Optional[ServiceInfo] = None
        if envoy_listeners:
            key = f"{service_name}.{service_info['port']}"
            if key in envoy_listeners:
                envoy_service_info = copy.deepcopy(service_info)
                envoy_ingress_port = envoy_listeners[key]
                envoy_service_info['port'] = envoy_ingress_port
                envoy_service_info['healthcheck_port'] = envoy_ingress_port
                healthcheck_headers = envoy_service_info.get('extra_healthcheck_headers', {})
                healthcheck_headers['Host'] = service_name
                envoy_service_info['extra_healthcheck_headers'] = healthcheck_headers
        update_subconfiguration_for_here(
            service_name=service_name,
            service_info=cast(ServiceInfo, service_info),
            service_weight=10,
            envoy_service_info=cast(ServiceInfo, envoy_service_info),
        )

    return nerve_config


def file_not_modified_since(
    path: str,
    threshold: int,
) -> bool:
    """Returns true if a file has not been modified within some number of seconds

    :param path: a file path
    :param threshold: number of seconds
    :return: true if the file has not been modified within specified number of seconds, false otherwise
    """
    if os.path.isfile(path):
        return os.path.getmtime(path) < time.time() - threshold
    else:
        return False


def parse_args(
    args: Sequence[str],
) -> argparse.Namespace:
    parser = argparse.ArgumentParser()
    parser.add_argument('-f', '--heartbeat-path', default="/var/run/nerve/heartbeat",
                        help='path to nerve heartbeat file to monitor')
    parser.add_argument('-s', '--heartbeat-threshold', type=int, default=60,
                        help='if heartbeat file is not updated within this many seconds then nerve is restarted')
    parser.add_argument('--nerve-config-path', type=str, default='/etc/nerve/nerve.conf.json')
    parser.add_argument('--reload-with-sighup', action='store_true')
    parser.add_argument('--nerve-pid-path', type=str, default='/var/run/nerve.pid')
    parser.add_argument('--nerve-executable-path', type=str, default='/usr/bin/nerve')
    parser.add_argument('--nerve-backup-command', type=json.loads, default='["service", "nerve-backup"]')
    parser.add_argument('--nerve-command', type=json.loads, default='["service", "nerve"]')
    parser.add_argument('--nerve-registration-delay-s', type=int, default=30)
    parser.add_argument('--zk-topology-dir', type=str, default='/nail/etc/zookeeper_discovery')
    parser.add_argument('--zk-location-type', type=str, default='superregion',
                        help="What location type do the zookeepers live at?")
    parser.add_argument('--zk-cluster-type', type=str, default='infrastructure')
    parser.add_argument('--hacheck-port', type=int, default=6666)
    parser.add_argument('--weight', type=int, default=CPUS,
                        help='weight to advertise each service at. Defaults to # of CPUs')
    parser.add_argument('--labels-dir', type=str, default=DEFAULT_LABEL_DIR,
                        help='Directory containing custom labels for nerve services.')
    parser.add_argument('--envoy-admin-port', type=int, default=9901,
                        help='Port for envoy admin to get configured envoy listeners.')

    return parser.parse_args(args)


def main() -> None:
    opts = parse_args(sys.argv[1:])
    new_config = generate_configuration(
        paasta_services=(
            get_marathon_services_running_here_for_nerve(  # type: ignore
                cluster=None,
                soa_dir=DEFAULT_SOA_DIR,
            ) + get_paasta_native_services_running_here_for_nerve(
                cluster=None,
                soa_dir=DEFAULT_SOA_DIR,
            ) + get_kubernetes_services_running_here_for_nerve(
                cluster=None,
                soa_dir=DEFAULT_SOA_DIR,
            )
        ),
        puppet_services=get_puppet_services_running_here_for_nerve(
            soa_dir=DEFAULT_SOA_DIR,
        ),
        heartbeat_path=opts.heartbeat_path,
        hacheck_port=opts.hacheck_port,
        weight=opts.weight,
        zk_topology_dir=opts.zk_topology_dir,
        zk_location_type=opts.zk_location_type,
        zk_cluster_type=opts.zk_cluster_type,
        labels_dir=opts.labels_dir,
        envoy_listeners=get_envoy_listeners(opts.envoy_admin_port),
    )

    # Must use os.rename on files in the same filesystem to ensure that
    # config is swapped atomically, so we need to create the temp file in
    # the same directory as the config file
    new_config_path = '{0}.tmp'.format(opts.nerve_config_path)

    with open(new_config_path, 'w') as fp:
        json.dump(new_config, fp, sort_keys=True, indent=4, separators=(',', ': '))

    # Match the permissions that puppet expects
    os.chmod(new_config_path, 0o644)

    # Restart/reload nerve if the config files differ
    # Always force a restart if the heartbeat file is old
    should_reload = not filecmp.cmp(new_config_path, opts.nerve_config_path)
    should_restart = file_not_modified_since(opts.heartbeat_path, opts.heartbeat_threshold)

    # Always swap new config file into place, even if we're not going to
    # restart nerve. Our monitoring system checks the opts.nerve_config_path
    # file age to ensure that this script is functioning correctly.
    try:
        # Verify the new config is _valid_
        command = [opts.nerve_executable_path]
        command.extend(['-c', new_config_path, '-k'])
        subprocess.check_call(command)

        # Move the config over
        shutil.move(new_config_path, opts.nerve_config_path)
    except subprocess.CalledProcessError:
        # Nerve config is invalid!, bail out **without restarting**
        # so staleness monitoring can trigger and alert us of a problem
        return

    # If we can reload with SIGHUP, use that, otherwise use the normal
    # graceful method
    if should_reload and opts.reload_with_sighup:
        try:
            with open(opts.nerve_pid_path) as f:
                pid = int(f.read().strip())
            os.kill(pid, signal.SIGHUP)
        except (OSError, ValueError, IOError):
            # invalid pid file, time to restart
            should_restart = True
        else:
            # Always try to stop the backup process
            subprocess.call(opts.nerve_backup_command + ['stop'])
    else:
        should_restart |= should_reload

    if should_restart:
        # Try to do a graceful restart by starting up the backup nerve
        # prior to restarting the main nerve. Then once the main nerve
        # is restarted, stop the backup nerve.
        try:
            subprocess.call(opts.nerve_backup_command + ['start'])
            time.sleep(opts.nerve_registration_delay_s)

            subprocess.check_call(opts.nerve_command + ['stop'])
            subprocess.check_call(opts.nerve_command + ['start'])
            time.sleep(opts.nerve_registration_delay_s)
        finally:
            # Always try to stop the backup process
            subprocess.call(opts.nerve_backup_command + ['stop'])


if __name__ == '__main__':
    main()<|MERGE_RESOLUTION|>--- conflicted
+++ resolved
@@ -307,7 +307,13 @@
             # checking discover_typ:discover_loc == ''
             config[v2_key]['labels']['%s:%s' % (typ, loc)] = ''
 
-<<<<<<< HEAD
+            # Having the deploy group and paasta instance will enable Envoy
+            # routing via these values for canary instance routing
+            if deploy_group:
+                config[v2_key]['labels']['deploy_group'] = deploy_group
+            if paasta_instance:
+                config[v2_key]['labels']['paasta_instance'] = paasta_instance
+
             if envoy_service_info:
                 envoy_key = f'{service_name}.{zk_location}:{ip_address}.{port}.envoy'
                 if envoy_key not in config:
@@ -331,14 +337,6 @@
                         'labels': custom_labels,
                         'weight': weight,
                     }
-=======
-            # Having the deploy group and paasta instance will enable Envoy
-            # routing via these values for canary instance routing
-            if deploy_group:
-                config[v2_key]['labels']['deploy_group'] = deploy_group
-            if paasta_instance:
-                config[v2_key]['labels']['paasta_instance'] = paasta_instance
->>>>>>> 0154047b
 
     return config
 
